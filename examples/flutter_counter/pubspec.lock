# Generated by pub
# See https://dart.dev/tools/pub/glossary#lockfile
packages:
  async:
    dependency: transitive
    description:
      name: async
      sha256: "947bfcf187f74dbc5e146c9eb9c0f10c9f8b30743e341481c1e2ed3ecc18c20c"
      url: "https://pub.dev"
    source: hosted
    version: "2.11.0"
  boolean_selector:
    dependency: transitive
    description:
      name: boolean_selector
      sha256: "6cfb5af12253eaf2b368f07bacc5a80d1301a071c73360d746b7f2e32d762c66"
      url: "https://pub.dev"
    source: hosted
    version: "2.1.1"
  characters:
    dependency: transitive
    description:
      name: characters
      sha256: "04a925763edad70e8443c99234dc3328f442e811f1d8fd1a72f1c8ad0f69a605"
      url: "https://pub.dev"
    source: hosted
    version: "1.3.0"
  clock:
    dependency: transitive
    description:
      name: clock
      sha256: cb6d7f03e1de671e34607e909a7213e31d7752be4fb66a86d29fe1eb14bfb5cf
      url: "https://pub.dev"
    source: hosted
    version: "1.1.1"
  collection:
    dependency: transitive
    description:
      name: collection
      sha256: ee67cb0715911d28db6bf4af1026078bd6f0128b07a5f66fb2ed94ec6783c09a
      url: "https://pub.dev"
    source: hosted
    version: "1.18.0"
  cupertino_icons:
    dependency: "direct main"
    description:
      name: cupertino_icons
      sha256: d57953e10f9f8327ce64a508a355f0b1ec902193f66288e8cb5070e7c47eeb2d
      url: "https://pub.dev"
    source: hosted
    version: "1.0.6"
  fake_async:
    dependency: transitive
    description:
      name: fake_async
      sha256: "511392330127add0b769b75a987850d136345d9227c6b94c96a04cf4a391bf78"
      url: "https://pub.dev"
    source: hosted
    version: "1.3.1"
  flutter:
    dependency: "direct main"
    description: flutter
    source: sdk
    version: "0.0.0"
  flutter_lints:
    dependency: "direct dev"
    description:
      name: flutter_lints
      sha256: e2a421b7e59244faef694ba7b30562e489c2b489866e505074eb005cd7060db7
      url: "https://pub.dev"
    source: hosted
    version: "3.0.1"
  flutter_test:
    dependency: "direct dev"
    description: flutter
    source: sdk
    version: "0.0.0"
  lints:
    dependency: transitive
    description:
      name: lints
      sha256: cbf8d4b858bb0134ef3ef87841abdf8d63bfc255c266b7bf6b39daa1085c4290
      url: "https://pub.dev"
    source: hosted
    version: "3.0.0"
  matcher:
    dependency: transitive
    description:
      name: matcher
      sha256: "1803e76e6653768d64ed8ff2e1e67bea3ad4b923eb5c56a295c3e634bad5960e"
      url: "https://pub.dev"
    source: hosted
    version: "0.12.16"
  material_color_utilities:
    dependency: transitive
    description:
      name: material_color_utilities
      sha256: "9528f2f296073ff54cb9fee677df673ace1218163c3bc7628093e7eed5203d41"
      url: "https://pub.dev"
    source: hosted
    version: "0.5.0"
  meta:
    dependency: transitive
    description:
      name: meta
      sha256: a6e590c838b18133bb482a2745ad77c5bb7715fb0451209e1a7567d416678b8e
      url: "https://pub.dev"
    source: hosted
    version: "1.10.0"
  path:
    dependency: transitive
    description:
      name: path
      sha256: "8829d8a55c13fc0e37127c29fedf290c102f4e40ae94ada574091fe0ff96c917"
      url: "https://pub.dev"
    source: hosted
    version: "1.8.3"
  signals:
    dependency: "direct main"
    description:
      path: "../../packages/signals"
      relative: true
    source: path
    version: "4.2.3"
  signals_core:
    dependency: transitive
    description:
<<<<<<< HEAD
      name: signals_core
      sha256: a17fbee03b0af071c101e4bab5d5c286605d0942df4734203c26aabab046e0ad
      url: "https://pub.dev"
    source: hosted
    version: "4.2.0"
=======
      path: "../../packages/signals_core"
      relative: true
    source: path
    version: "4.2.1"
>>>>>>> c24ea64c
  signals_flutter:
    dependency: transitive
    description:
<<<<<<< HEAD
      name: signals_flutter
      sha256: e017c099423b3ef990c01ec141cd76b282c5bc95bed0e5afd440ad82509c7a5f
      url: "https://pub.dev"
    source: hosted
    version: "4.2.2"
=======
      path: "../../packages/signals_flutter"
      relative: true
    source: path
    version: "4.2.3"
>>>>>>> c24ea64c
  sky_engine:
    dependency: transitive
    description: flutter
    source: sdk
    version: "0.0.99"
  source_span:
    dependency: transitive
    description:
      name: source_span
      sha256: "53e943d4206a5e30df338fd4c6e7a077e02254531b138a15aec3bd143c1a8b3c"
      url: "https://pub.dev"
    source: hosted
    version: "1.10.0"
  stack_trace:
    dependency: transitive
    description:
      name: stack_trace
      sha256: "73713990125a6d93122541237550ee3352a2d84baad52d375a4cad2eb9b7ce0b"
      url: "https://pub.dev"
    source: hosted
    version: "1.11.1"
  stream_channel:
    dependency: transitive
    description:
      name: stream_channel
      sha256: ba2aa5d8cc609d96bbb2899c28934f9e1af5cddbd60a827822ea467161eb54e7
      url: "https://pub.dev"
    source: hosted
    version: "2.1.2"
  string_scanner:
    dependency: transitive
    description:
      name: string_scanner
      sha256: "556692adab6cfa87322a115640c11f13cb77b3f076ddcc5d6ae3c20242bedcde"
      url: "https://pub.dev"
    source: hosted
    version: "1.2.0"
  term_glyph:
    dependency: transitive
    description:
      name: term_glyph
      sha256: a29248a84fbb7c79282b40b8c72a1209db169a2e0542bce341da992fe1bc7e84
      url: "https://pub.dev"
    source: hosted
    version: "1.2.1"
  test_api:
    dependency: transitive
    description:
      name: test_api
      sha256: "5c2f730018264d276c20e4f1503fd1308dfbbae39ec8ee63c5236311ac06954b"
      url: "https://pub.dev"
    source: hosted
    version: "0.6.1"
  vector_math:
    dependency: transitive
    description:
      name: vector_math
      sha256: "80b3257d1492ce4d091729e3a67a60407d227c27241d6927be0130c98e741803"
      url: "https://pub.dev"
    source: hosted
    version: "2.1.4"
  web:
    dependency: transitive
    description:
      name: web
      sha256: afe077240a270dcfd2aafe77602b4113645af95d0ad31128cc02bce5ac5d5152
      url: "https://pub.dev"
    source: hosted
    version: "0.3.0"
sdks:
  dart: ">=3.2.0-194.0.dev <4.0.0"<|MERGE_RESOLUTION|>--- conflicted
+++ resolved
@@ -123,35 +123,19 @@
     source: path
     version: "4.2.3"
   signals_core:
-    dependency: transitive
-    description:
-<<<<<<< HEAD
-      name: signals_core
-      sha256: a17fbee03b0af071c101e4bab5d5c286605d0942df4734203c26aabab046e0ad
-      url: "https://pub.dev"
-    source: hosted
-    version: "4.2.0"
-=======
+    dependency: "direct overridden"
+    description:
       path: "../../packages/signals_core"
       relative: true
     source: path
     version: "4.2.1"
->>>>>>> c24ea64c
   signals_flutter:
-    dependency: transitive
-    description:
-<<<<<<< HEAD
-      name: signals_flutter
-      sha256: e017c099423b3ef990c01ec141cd76b282c5bc95bed0e5afd440ad82509c7a5f
-      url: "https://pub.dev"
-    source: hosted
-    version: "4.2.2"
-=======
+    dependency: "direct overridden"
+    description:
       path: "../../packages/signals_flutter"
       relative: true
     source: path
     version: "4.2.3"
->>>>>>> c24ea64c
   sky_engine:
     dependency: transitive
     description: flutter
