--- conflicted
+++ resolved
@@ -1,11 +1,11 @@
+## 1.3.4
+
+- Adding inject `<<` and `&` fork operators on collections
+
 ## 1.3.3
 
-<<<<<<< HEAD
-- Adding inject `<<` and `&` fork operators on collections
-=======
 - Adding `requireValue` to `FutureSignal` and `StreamSignal` which return the value (non null) or throw an error
 - Switching `Exception` to `Error`
->>>>>>> 31d93889
 
 ## 1.3.2
 
