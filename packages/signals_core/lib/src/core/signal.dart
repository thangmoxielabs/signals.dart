--- conflicted
+++ resolved
@@ -493,9 +493,6 @@
       _value = val;
       _initialValue = val;
       _lazy = false;
-<<<<<<< HEAD
-    } else {
-=======
       SignalsObserver.instance?.onSignalCreated(this);
     } else if (val != _value || force) {
       if (_callDepth > _maxCallDepth) {
@@ -503,7 +500,6 @@
         throw EffectCycleDetectionError();
         // coverage:ignore-end
       }
->>>>>>> 4c495134
       _previousValue = _value ?? _initialValue;
       _value = val;
     }
