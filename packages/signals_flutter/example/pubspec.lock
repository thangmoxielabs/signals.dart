--- conflicted
+++ resolved
@@ -135,28 +135,17 @@
     dependency: transitive
     description:
       name: signals_core
-<<<<<<< HEAD
-      sha256: e5888685b9a3cff7c9814bd433195b1f76d0bfa3eae135e0a2f4ff5c48a56a1c
-      url: "https://pub.dev"
-    source: hosted
-    version: "5.2.2"
-=======
       sha256: "2122bdf258af0b90d13d0b4bd6ce673158b3beace85bf02693804ab7f8b00c72"
       url: "https://pub.dev"
     source: hosted
     version: "5.3.0"
->>>>>>> 13f9dba4
   signals_flutter:
     dependency: "direct main"
     description:
       path: ".."
       relative: true
     source: path
-<<<<<<< HEAD
-    version: "5.2.2"
-=======
     version: "5.3.0"
->>>>>>> 13f9dba4
   sky_engine:
     dependency: transitive
     description: flutter
